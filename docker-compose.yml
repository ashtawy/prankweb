--- conflicted
+++ resolved
@@ -50,14 +50,9 @@
       PRANKWEB_DATA_PREDICTIONS: "/data/prankweb/predictions/"
       PRANKWEB_DATA_DOCKING: "/data/prankweb/docking/"
     volumes:
-<<<<<<< HEAD
       - predictions:/data/prankweb/predictions
       - docking:/data/prankweb/docking
-  executor:
-=======
-      - predictions:/data/prankweb
   executor-p2rank:
->>>>>>> 4e71554f
     build:
       context: ./
       dockerfile: ./executor-p2rank/Dockerfile
