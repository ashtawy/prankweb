--- conflicted
+++ resolved
@@ -165,15 +165,9 @@
         _save_status_file(status_file, status, taskId)
         return
 
-<<<<<<< HEAD
-    # parse the prediction file and prepare the result URL
-    # API is /docking/<database_name>/<prediction_name>/public/<file_name>
+    # parse the prediction file and do some calculations - in this case just counting the number of residues per pocket
+    # API is /docking/<database_name>/<prediction_name>/<hash>/public/<file_name>
     # split docking_directory to get database_name and prediction_name
-=======
-    #parse the prediction file and do some calculations - in this case just counting the number of residues per pocket
-    #API is /docking/<database_name>/<prediction_name>/<hash>/public/<file_name>
-    #split docking_directory to get database_name and prediction_name
->>>>>>> eb7cc5df
     result = []
     database_name = docking_directory.split("/")[4]
     if "user-upload" in database_name:
