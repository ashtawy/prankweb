--- conflicted
+++ resolved
@@ -95,18 +95,6 @@
     );
 }
 
-<<<<<<< HEAD
-function TableHeading() {
-    return (
-        <Typography
-            sx={{ flex: '1 1 100%', pl: { sm: 2 }, pr: { xs: 1, sm: 1 }, pt: 2 }}
-            variant="h6"
-            id="tableTitle"
-            component="div"
-        >
-            Pockets
-        </Typography>
-=======
 function TableHeading(props: { toggleAllPockets: (visible: boolean) => void; }) {
 
     const [visible, setVisible] = React.useState(true);
@@ -139,7 +127,6 @@
             </Typography>
         </div>
 
->>>>>>> eba8e5c3
     );
 }
 
@@ -149,12 +136,8 @@
     showOnlyPocket: (index: number) => void,
     focusPocket: (index: number) => void,
     highlightPocket: (index: number, isHighlighted: boolean) => void,
-<<<<<<< HEAD
-    setTab: (tab: number, initialPocket?: number) => void;
-=======
     setTab: (tab: number, initialPocket?: number) => void,
     toggleAllPockets: (visible: boolean) => void,
->>>>>>> eba8e5c3
 }) {
     const [order, setOrder] = React.useState<Order>('asc');
     const [orderBy, setOrderBy] = React.useState<keyof PocketData>('rank');
@@ -215,11 +198,7 @@
     return (
         <Box sx={{ width: '100%' }}>
             <Paper sx={{ width: '100%' }}>
-<<<<<<< HEAD
-                <TableHeading />
-=======
                 <TableHeading toggleAllPockets={props.toggleAllPockets} />
->>>>>>> eba8e5c3
                 <TableContainer>
                     <Table
                         className='pocket-table'
